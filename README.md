--- conflicted
+++ resolved
@@ -1,1016 +1,4 @@
 Officially supported .NET driver for [Factual's public API](http://developer.factual.com).
-<<<<<<< HEAD
-
-[![NuGet Status](http://nugetstatus.com/factualdriver.png)](http://nugetstatus.com/packages/factualdriver)
-
-# Installation
-
-## Nuget
-
-In the package manager console window: <tt>Install-Package FactualDriver</tt>, or right click on your project, click
-manage packages, search for factual and install. Project uses nuget automatic package restore feature, please keep in mind
-if you don't have automatic restore enabled you would need to enable it in. In Visual Studio, enable "Allow NuGet to download
-missing packages during build". This setting lives under Options -> Package Manager -> General.
-![Enable package restore](https://f.cloud.github.com/assets/2625292/1150750/41a9f6ee-1eef-11e3-82d7-f27dc42c5e94.png)
-
-## Non Nuget
-
-You can either clone the github [repository](https://github.com/Factual/factual-csharp-driver), or [download as a zip or tar] (https://github.com/Factual/factual-csharp-driver/downloads) and then build.
-
-# Basic Design
-
-The driver allows you to create an authenticated handle to Factual. With a Factual handle, you can send queries and get results back.
-
-Queries are created using the Query class, which provides a fluent interface to constructing your queries.
-
-Results are returned as the JSON returned by Factual. 
-
-# Setup
-First obtain free developer keys from factual.com
-
-    // Create an authenticated handle to Factual
-    Factual factual = new Factual(MY_KEY, MY_SECRET);
-    
-If you don't have a Factual API account yet, [it's free and easy to get one](https://www.factual.com/api-keys/request).   
-
-# Request Timeout
-You can optionally set a client-side request timeout for requests sent to Factual. Default values are 100000 and 300000 respectively. For example:
-
-	// Set the request timeouts to 2.5 seconds (values must be integers larger than 0 expressed in milliseconds):
-	factual.ConnectionTimeout = 2500;
-	factual.ReadTimeout = 2500;
-
-	// Set the request timeouts back to default 100000 and 300000 respectively
-	factual.ConnectionTimeout = null;
-	factual.ReadTimeout = null;
-
-# Factual API URL Override
-You can optionally override the default Factual API URL. Default value is http://api.v3.factual.com. For example:
-
-	// Set the base URL to http://fakeurl.factual.com
-	factual.FactualApiUrlOverride = "http://fakeurl.factual.com";
-
-	// Set the base URL back to default http://api.v3.factual.com
-	factual.FactualApiUrlOverride = null;
-
-# Optional Tests Setup
-
-If you are going to clone or download the repository you will have access to integration tests which can also
-be used as documentation. To setup your tests you would need to add your factual key and factual secret key to the FactualDriver.Tests\app.config.	
-	
-# Simple Query Example
-
-    // 3 random records from Factual's Places table:
-    factual.Fetch("places", new Query().Limit(3))
-	
-# Full Text Search
-
-    // Entities that match a full text search for Sushi in Santa Monica:
-    factual.Fetch("places", new Query().Search("Sushi Santa Monica"));
-
-# Exact Text Search
-
-    // Entities that match an exact text search for Sushi in Santa Monica:
-    factual.Fetch("places", new Query().SearchExact("Sushi Santa Monica"));
-
-# Full And Exact Text Search Combined
-
-	// To build a custom search with only a portion of exact text search use custom RawQuery(string, Dictionary<string, object>) method, escaping all extra quotes as follows \":
-	Factual.RawQuery("t/places", new Dictionary<string, object>
-		{
-			{
-				"q", "Sushi \"Santa Monica\""
-			}
-		}
-	);
-
-# Get Row Example
-
-    // Entity from Factual's Places table with ID 03c26917-5d66-4de9-96bc-b13066173c65:
-    factual.GetRow("places", "03c26917-5d66-4de9-96bc-b13066173c65";
-
-# Geo Filters
-
-You can query Factual for entities located within a geographic area. For example:
-
-    // Build a Query that finds entities located within 5000 meters of a latitude, longitude
-    new Query().WithIn(new Circle(34.06018, -118.41835, 5000));
-
-# Results sorting
-
-You can have Factual sort your query results for you, on a field by field basis. Simple example:
-
-    // Build a Query to find 10 random entities and sort them by name, ascending:
-    new Query().Limit(10).SortAsc("name");
-
-You can specify more than one sort, and the results will be sorted with the first sort as primary, the second sort or secondary, and so on:
-
-    // Build a Query to find 20 random entities, sorted ascending primarily by region, then by locality, then by name:
-    var q = new Query()
-        .Limit(20)
-        .SortAsc("region")
-        .SortAsc("locality")
-        .SortDesc("name");
-
-There are however times when what you want is a blending of your sort parameters. For example, Instead of sorting places by how close they are to you (and thus only returning the 20 closest businesses to you) you might want the 20 closest popular businesses near you. Factual�s API allows you to blend distance and placerank.
-
-    // Build a Query for a specified geographic location weighing placerank 2 to 1 against distance:
-    var q = new Query()
-        .WithIn(new Circle(34.06018, -118.41835, 5000))
-        .SortBlendRankAndDistance(100, 50));
-
-# Limit and Offset
-
-You can use limit and offset to support basic results paging. For example:
-
-    // Build a Query with offset of 150, limiting the page size to 10:
-    new Query().Limit(10).Offset(150);
-	
-# Field Selection
-
-By default your queries will return all fields in the table. You can use the only modifier to specify the exact set of fields returned. For example:
-
-    // Build a Query that only gets the name, tel, and category fields:
-    new Query().Only("name", "tel", "category");
-    
-# All Top Level Query Parameters
-
-<table>
-  <tr>
-    <th>Parameter</th>
-    <th>Description</th>
-    <th>Example</th>
-  </tr>
-  <tr>
-    <td>filters</td>
-    <td>Restrict the data returned to conform to specific conditions.</td>
-    <td>q.Field("name").BeginsWith("Starbucks")</td>
-  </tr>
-  <tr>
-    <td>include count</td>
-    <td>Include a count of the total number of rows in the dataset that conform to the request based on included filters. Requesting the row count will increase the time required to return a response. The default behavior is to NOT include a row count. When the row count is requested, the Response object will contain a valid total row count via <tt>.getTotalRowCount()</tt>.</td>
-    <td><tt>q.IncludeRowCount()</tt></td>
-  </tr>
-  <tr>
-    <td>geo</td>
-    <td>Restrict data to be returned to be within a geographical range based.</td>
-    <td>(See the section on Geo Filters)</td>
-  </tr>
-  <tr>
-    <td>limit</td>
-    <td>Maximum number of rows to return. Default is 20. The system maximum is 50. For higher limits please contact Factual, however consider requesting a download of the data if your use case is requesting more data in a single query than is required to fulfill a single end-user's request.</td>
-    <td><tt>q.Limit(10)</tt></td>
-  </tr>
-  <tr>
-    <td>search</td>
-    <td>Full text search query string.</td>
-    <td>
-      Find "sushi":<br><tt>q.Search("sushi")</tt><p>
-      Find "sushi" or "sashimi":<br><tt>q.Search("sushi, sashimi")</tt><p>
-      Find "sushi" and "santa" and "monica":<br><tt>q.Search("sushi santa monica")</tt>
-    </td>
-  </tr>
-  <tr>
-    <td>offset</td>
-    <td>Number of rows to skip before returning a page of data. Maximum value is 500 minus any value provided under limit. Default is 0.</td>
-    <td><tt>q.Offset(150)</tt></td>
-  </tr>
-  <tr>
-    <td>only</td>
-    <td>What fields to include in the query results.  Note that the order of fields will not necessarily be preserved in the resulting JSON response due to the nature of JSON hashes.</td>
-    <td><tt>q.Only("name", "tel", "category")</tt></td>
-  </tr>
-  <tr>
-    <td>sort</td>
-    <td>The field (or secondary fields) to sort data on, as well as the direction of sort. Alternately, a JSON map of blended sorting coefficients. Supports $distance as a sort option if a geo-filter is specified.  Supports $relevance as a sort option if a full text search is specified either using the q parameter or using the $search operator in the filter parameter.  By default, any query with a full text search will be sorted by relevance.  Any query with a geo filter will be sorted by distance from the reference point.  If both a geo filter and full text search are present, the default will be relevance followed by distance.</td>
-    <td><tt>q.SortAsc("name").SortDesc("$distance")</tt></td>
-  </tr>
-</table>  
-
-# Row Filters
-
-The driver supports various row filter logic. Examples:
-
-    // Build a query to find places whose name field starts with "Starbucks"
-    new Query().Field("name").BeginsWith("Starbucks");
-
-    // Build a query to find places in 90067 zip code
-    new Query().Field("postcode").Equal("90067");
-
-    // Build a query to find places with a blank telephone number
-    new Query().Field("tel").Blank();
-
-## Supported row filter logic
-
-<table>
-  <tr>
-    <th>Predicate</th>
-    <th>Description</th>
-    <th>Example</th>
-  </tr>
-  <tr>
-    <td>equal</td>
-    <td>equal to</td>
-    <td><tt>q.Field("region").Equal("CA")</tt></td>
-  </tr>
-  <tr>
-    <td>notEqual</td>
-    <td>not equal to</td>
-    <td><tt>q.Field("region").NotEqual("CA")</tt></td>
-  </tr>
-  <tr>
-    <td>search</td>
-    <td>full text search</td>
-    <td><tt>q.Field("name").Search("fried chicken")</tt></td>
-  </tr>
-  <tr>
-    <td>in</td>
-    <td>equals any of</td>
-    <td><tt>q.Field("region").In("MA", "VT", "NH", "RI", "CT")</tt></td>
-  </tr>
-  <tr>
-    <td>notIn</td>
-    <td>does not equal any of</td>
-    <td><tt>q.Field("locality").NotIn("Los Angeles")</tt></td>
-  </tr>
-  <tr>
-    <td>beginsWith</td>
-    <td>begins with</td>
-    <td><tt>q.Field("name").BeginsWith("b")</tt></td>
-  </tr>
-  <tr>
-    <td>notBeginsWith</td>
-    <td>does not begin with</td>
-    <td><tt>q.Field("name").NotBeginsWith("star")</tt></td>
-  </tr>
-  <tr>
-    <td>beginsWithAny</td>
-    <td>begins with any of</td>
-    <td><tt>q.Field("name").BeginsWithAny("star", "coffee", "tull")</tt></td>
-  </tr>
-  <tr>
-    <td>notBeginsWithAny</td>
-    <td>does not begin with any of</td>
-    <td><tt>q.Field("name").NotBeginsWithAny("star", "coffee", "tull")</tt></td>
-  </tr>
-  <tr>
-    <td>blank</td>
-    <td>is blank or null</td>
-    <td><tt>q.Field("tel").Blank()</tt></td>
-  </tr>
-  <tr>
-    <td>notBlank</td>
-    <td>is not blank or null</td>
-    <td><tt>q.Field("tel").NotBlank()</tt></td>
-  </tr>
-  <tr>
-    <td>greaterThan</td>
-    <td>greater than</td>
-    <td><tt>q.Field("rating").GreaterThan(7.5)</tt></td>
-  </tr>
-  <tr>
-    <td>greaterThanOrEqual</td>
-    <td>greater than or equal to</td>
-    <td><tt>q.Field("rating").GreaterThanOrEqual(7.5)</tt></td>
-  </tr>
-  <tr>
-    <td>lessThan</td>
-    <td>less than</td>
-    <td><tt>q.Field("rating").LessThan(7.5)</tt></td>
-  </tr>
-  <tr>
-    <td>lessThanOrEqual</td>
-    <td>less than or equal to</td>
-    <td><tt>q.Field("rating").LessThanOrEqual(7.5)</tt></td>
-  </tr>
-  <tr>
-    <td>includes</td>
-    <td>includes</td>
-    <td><tt>q.Field("category_ids").Includes(10)</tt></td>
-  </tr>
-  <tr>
-    <td>includesAny</td>
-    <td>includes any</td>
-    <td><tt>q.Field("category_ids").IncludesAny(10, 100)</tt></td>
-  </tr>
-</table>
-
-## AND
-
-Queries support logical AND'ing your row filters. For example:
-
-    // Build a query to find entities where the name begins with "Coffee" AND the telephone is blank:
-    Query q = new Query();
-    q.And(
-      q.Field("name").BeginsWith("Coffee"),
-      q.Field("tel").Blank()
-    );
-    
-Note that all row filters set at the top level of the Query are implicitly AND'ed together, so you could also do this:
-
-    new Query()
-      .Field("name").BeginsWith("Coffee")
-      .Field("tel").Blank();
-
-## OR
-
-Queries support logical OR'ing your row filters. For example:
-
-    // Build a query to find entities where the name begins with "Coffee" OR the telephone is blank:
-    Query q = new Query();
-    q.Or(
-        q.Field("name").BeginsWith("Coffee"),
-        q.Field("tel").Blank());
-	  
-## Combined ANDs and ORs
-
-You can nest AND and OR logic to whatever level of complexity you need. For example:
-
-    // Build a query to find entities where:
-    // (name begins with "Starbucks") OR (name begins with "Coffee")
-    // OR
-    // (name full text search matches on "tea" AND tel is not blank)
-    Query q = new Query();
-    q.Or(
-        q.Or(
-            q.Field("name").BeginsWith("Starbucks"),
-            q.Field("name").BeginsWith("Coffee")
-        ),
-        q.And(
-            q.Field("name").Search("tea"),
-            q.Field("tel").NotBlank()
-        )
-    );
-
-
-# Crosswalk
-
-The driver fully supports Factual's Crosswalk feature, which lets you "crosswalk" the web and relate entities between Factual's data and that of other web authorities.
-
-(See [the Crosswalk API](http://developer.factual.com/display/docs/Places+API+-+Crosswalk) for more background.)
-
-Crosswalk requests are treated as any other table read, as seen in the example below.  All query-related features apply.
-
-## Simple Crosswalk Example
-
-    // Get all Crosswalk data for a specific Places entity, using its Factual ID:
-    var response = factual.Fetch("crosswalk", new Query().Field("factual_id").Equal("97598010-433f-4946-8fd5-4a6dd1639d77")); 
-          
-# Finding a Match
-
-Use the common query structure to add known attributes to the query:
-
-    //Build the query
-    MatchQuery matchQuery = new MatchQuery()
-		.Add("name", "McDonalds")
-        .Add("address", "10451 Santa Monica Blvd")
-		.Add("region", "CA")
-        .Add("postcode", "90025");
-
-And then see if we found a match:	
-	
-    String id = Factual.Match("places", matchQuery); 
-    // id = null means no match, id = some factual id means there is a match	
-
-          
-# Resolve
-
-The driver fully supports Factual's Resolve feature, which lets you start with incomplete data you may have for an entity, and get potential entity matches back from Factual.
-
-Each result record will include a confidence score (<tt>"similarity"</tt>), and a flag indicating whether Factual decided the entity is the correct resolved match with a high degree of accuracy (<tt>"resolved"</tt>).
-
-For any Resolve query, there will be 0 or 1 entities returned with <tt>"resolved"=true</tt>. If there was a full match, it is guaranteed to be the first record in the JSON response.
-
-(See [the Resolve Blog](http://blog.factual.com/factual-resolve) for more background.)
-
-## Simple Resolve Example
-
-The <tt>resolve</tt> method gives you the one full match if there is one, or null:
-
-    // Get the entity that is a full match, or null:
-    var response = Factual.Fetch("places", new ResolveQuery()
-    .Add("name", "Buena Vista")
-    .Add("latitude", 34.06)
-    .Add("longitude", -118.40));          
-          
-# World Geographies
-
-Driver fully supports Factual's World Geographies. For a complete documentation please refer to http://developer.factual.com/display/docs/World+Geographies.
-
-## World Geographies example
-
-            //Arrange
-            var query = new Query();
-                query.And
-                (
-                    query.Field("name").Equal("philadelphia"),
-                    query.Field("country").Equal("us"),
-                    query.Field("placetype").Equal("locality")
-                );
-            //Act
-            var response = Factual.Fetch("world-geographies", query);
-
-# Raw GET
-
-A Raw GET request can be used to make just about any kind of query against Factual, including features we've yet to design.
-	public string RawQuery(string path, Dictionary<string, object> queryParameters)
-
-<p>You can run a GET request against the specified endpoint path, using the given parameters and your OAuth credentials. Returns the raw response body returned by Factual. The necessary URL base will be automatically prepended to path. If you need to change it, e.g. to make requests against a development instance of the Factual service, please set FactualApiUrlOverride property.</p>
-
-## Example Raw GET Queries
-
-	//GET only the name and category fields from places table, including the row count in the response: 
-	//http://api.v3.factual.com/t/places?select=name,category&include_count=true
-
-		string result = Factual.RawQuery("t/places", new Dictionary<string, object>
-			{
-				{"select", "name,category"},
-				{"include_count", "true"}
-			});
-		dynamic json = JsonConvert.DeserializeObject(result);
-
-	//GET first 5 restaurants in the Food & Beverage category:
-	//http://api.v3.factual.com/t/restaurants?filters={"category":"Food+&+Beverage"}&limit=5
-
-		string result = Factual.RawQuery("t/restaurants", new Dictionary<string, object>
-			{
-				{
-					"filters", new Dictionary<string, object>
-					{
-						{
-							"category", "Food & Beverage"
-						}
-					}
-				},
-				{
-					"limit", 5
-				}
-			});
-		dynamic json = JsonConvert.DeserializeObject(result);
-
-Note that the above examples demonstrate the ability to construct read queries using the raw read feature.  However, in practice, the recommendation is to always use the convenience classes for features which are supported.
-
-# Raw GET (Self Encoded URL)
-
-A Raw GET Encoded URL request can be used to make just about any kind of query against Factual, including features we've yet to design.
-	public string RawQuery(string path, string queryParameters)
-
-<p>You can run a GET request against the specified endpoint path, using the given parameters and your OAuth credentials. Returns the raw response body returned by Factual. The necessary URL base will be automatically prepended to path. If you need to change it, e.g. to make requests against a development instance of the Factual service, please set FactualApiUrlOverride property. Developer is entirly responsible for correct query formatting and URL encoding.</p>
-
-## Example Raw GET Encoded Queries
-
-	//GET only the name and category fields from places table, including the row count in the response: 
-	//http://api.v3.factual.com/t/places?select=name,category&include_count=true
-
-		string result = Factual.RawQuery("t/places", "select=name,category&include_count=true");
-		dynamic json = JsonConvert.DeserializeObject(result);
-
-# Raw POST
-
-A Raw POST request can be used to make just about any kind of query against Factual, including features we've yet to design.
-	 public string RequestPost(string path, Dictionary<string, object> queryParameters, Dictionary<string, object> postData)
-
-<p>You can run a POST request against the specified endpoint path, using the given parameters and your OAuth credentials. Returns the raw response body returned by Factual. The necessary URL base will be automatically prepended to path. If you need to change it, e.g. to make requests against a development instance of the Factual service, please set FactualApiUrlOverride property.</p>
-
-## Example Raw POST Queries
-
-	//GET only the name and category fields from places table, including the row count in the response: 
-	//http://api.v3.factual.com/t/us-sandbox/submit?values={"name":"Factual+North","address":"1+North+Pole","latitude":90,"longitude":0}&user=test_driver_user
-
-		string result = Factual.RequestPost("/t/us-sandbox/submit", new Dictionary<string, object>
-			{
-				{
-					"values", JsonConvert.SerializeObject(new Dictionary<string, object>
-					{
-						{
-							"name", "Factual North"
-						},
-						{
-							"address", "1 North Pole"
-						},
-						{
-							"latitude", 90
-						},
-						{
-							"longitude", 0
-						}
-					})
-				},
-				{
-					"user", "test_driver_user"
-				}
-			}, new Dictionary<string, object>());
-		dynamic json = JsonConvert.DeserializeObject(result);
-
-# Raw POST (Self Encoded URL)
-
-A Raw POST request can be used to make just about any kind of query against Factual, including features we've yet to design.
-	 public string RequestPost(string path, string queryParameters, string postData)
-
-<p>You can run a POST request against the specified endpoint path, using the given parameters and your OAuth credentials. Returns the raw response body returned by Factual. The necessary URL base will be automatically prepended to path. If you need to change it, e.g. to make requests against a development instance of the Factual service, please set FactualApiUrlOverride property. Developer is entirly responsible for correct query formatting and URL encoding.</p>
-
-## Example Raw POST Queries
-
-	//GET only the name and category fields from places table, including the row count in the response: 
-	//http://api.v3.factual.com/t/us-sandbox/submit?values={"name":"Factual North","address":"1 North Pole","latitude":90,"longitude":0}&user=test_driver_user
-
-		string result = Factual.RequestPost("/t/us-sandbox/submit", "values={"name":"Factual North","address":"1 North Pole","latitude":90,"longitude":0}&user=test_driver_user", "");
-		dynamic json = JsonConvert.DeserializeObject(result);
-
-# Debug Mode
-
-To see a full trace of debug information for a request and response, turn debug mode on.  There are two ways to do so:<p>
-Use the <tt>Factual</tt> constructor to enable debug on a new instance:
-
-	Factual factual = new Factual(key, secret, true);
-
-or modify an existing instance to toggle debug mode on and off for individual requests:
-	
-	factual.Debug = true;
-	factual.Fetch(...);
-	factual.Debug = false;
-	
-Debug information will be printed to output window, with detailed request and response information.
-
-# Facets
-
-The driver fully supports Factual's Facets feature, which lets you return row counts for Factual tables, grouped by facets of data.  For example, you may want to query all businesses within 1 mile of a location and for a count of those businesses by category.
-
-
-## Simple Facets Example
-
-    // Returns a count of Starbucks by country
-    var response = factual.Fetch("global", new FacetQuery("country").Search("starbucks"));
-
-Not all fields are configured to return facet counts. To determine what fields you can return facets for, use the schema call.  The faceted attribute of the schema will let you know.
-
-## All Top Level Facets Parameters
-
-<table>
-  <tr>
-    <th>Parameter</th>
-    <th>Description</th>
-    <th>Example</th>
-  </tr>
-  <tr>
-    <td>select</td>
-    <td>The fields for which facets should be generated. The response will not be ordered identically to this list, nor will it reflect any nested relationships between fields.</td>
-    <td><tt>new Facet("region", "locality");</tt></td>
-  </tr>
-  <tr>
-    <td>min count</td>
-    <td>For each facet value count, the minimum count it must show in order to be returned in the response. Must be zero or greater. The default is 1.</td>
-    <td><tt>f.MinCountPerFacetValue(2)</tt></td>
-  </tr>
-  <tr>
-    <td>limit</td>
-    <td>The maximum number of unique facet values that can be returned for a single field. Range is 1-250. The default is 25.</td>
-    <td><tt>f.MaxValuesPerFacet(10)</tt></td>
-  </tr>
-  <tr>
-    <td>filters</td>
-    <td>Restrict the data returned to conform to specific conditions.</td>
-    <td><tt>f.Field("name").BeginsWith("Starbucks")</tt></td>
-  </tr>
-  <tr>
-    <td>include count</td>
-    <td>Include a count of the total number of rows in the dataset that conform to the request based on included filters. Requesting the row count will increase the time required to return a response. The default behavior is to NOT include a row count. When the row count is requested, the Response object will contain a valid total row count via <tt>.GetTotalRowCount()</tt>.</td>
-    <td><tt>f.IncludeRowCount()</tt></td>
-  </tr>
-  <tr>
-    <td>geo</td>
-    <td>Restrict data to be returned to be within a geographical range.</td>
-    <td>(See the section on Geo Filters)</td>
-  </tr>
-  <tr>
-    <td>search</td>
-    <td>Full text search query string.</td>
-    <td>
-      Find "sushi":<br><tt>f.Search("sushi")</tt><p>
-      Find "sushi" or "sashimi":<br><tt>f.Search("sushi, sashimi")</tt><p>
-      Find "sushi" and "santa" and "monica":<br><tt>f.Search("sushi santa monica")</tt>
-    </td>
-  </tr>
-</table>  
-
-
-
-# Multi
-
-The driver fully supports Factual's Multi feature, which enables making multiple requests on the same connection.
-Queue responses using <tt>QueueFetch</tt>, and send all queued reads using <tt>SendQueueRequests</tt>.  The <tt>SendQueueRequests</tt> method requests all reads queued since the last <tt>SendQueueRequests</tt>.  The responses from the multi request are returned in a list, corresponding to the same order in which they were queued.
-
-## Simple Multi Example
-
-	// Fetch a multi response
-	factual.QueueFetch("places", new Query().Field("region").Equal("CA"));
-	factual.QueueFetch("places", new Query().Limit(1)); 
-	var multiResponse = factual.SendQueueRequests();
-
-### Setting custom query keys
-By default driver prepends query keys with a "q" and then the number of the query. You can also specify your own multi key so that response data objects will have queries returned with you own prepended key.
-To do that you would need to set Factual.MultiQuery.Key property before calling QueueFetch methods.
-
-        //Arrange
-        Factual.MultiQuery.Key = "test";
-        Factual.QueueFetch("places", new Query().Field("region").Equal("CA"));
-        Factual.QueueFetch("places", new Query().Limit(1));
-
-
-# Diffs
-
-The driver supports Factual's Diffs feature, which enables Factual data update downloads.
-
-## Simple Diffs Example
-
-The <tt>Fetch</tt> method gives the diff data:
-
-	// Request all diffs from the US Places dataset that were generated in a for window of just over 24 minutes, on Fri, 07 Dec 2012 13:41:03 -0800
-	DiffsQuery diffs = new DiffsQuery()
-		.After(1354916463822)
-		.Before(1354917903834);
-    var response = Factual.Fetch("places-us", diffs);
-	
-
-# Geopulse
-
-The driver fully supports Factual's <a href="http://developer.factual.com/display/docs/Places+API+-+Geopulse">Geopulse</a> feature, which provides point-based access to geographic attributes: you provide a long/lat coordinate pair, we provide everything we can know about that geography. 
-
-## Simple Geopulse Example
-
-The <tt>geopulse</tt> method fetches results based on the given point:
-
-	var respponse = factual.Geopulse(new Geopulse(new Point(latitude, longitude))
-												.Only("income", "housing"));
-
-
-## All Top Level Geopulse Parameters
-
-<table>
-  <tr>
-    <th>Parameter</th>
-    <th>Description</th>
-    <th>Example</th>
-  </tr>
-  <tr>
-    <td>geo</td>
-    <td>A geographic point around which information is retrieved.</td>
-    <td><tt>new Point(latitude, longitude)</tt></td>
-  </tr>
-  <tr>
-    <td>select</td>
-    <td>What fields to include in the query results. Note that the order of fields will not necessarily be preserved in the resulting JSON response due to the nature of JSON hashes.</td>
-    <td><tt>geopulse.Only("commercial_density", "commercial_profile")</tt></td>
-  </tr>
-</table>	
-
-
-# Reverse Geocoder
-
-The driver fully supports Factual's <a href="http://developer.factual.com/display/docs/Places+API+-+Reverse+Geocoder">Reverse Geocoder</a> feature, which returns the nearest valid address given a longitude and latitude. 
-
-## Simple Reverse Geocoder Example
-	
-The <tt>ReverseGeocode</tt> method fetches results based on the given point:
-
-	var response = factual.ReverseGeocode(new Point(latitude, longitude));	
-
-## All Top Level Reverse Geocoder Parameters
-
-<table>
-  <tr>
-    <th>Parameter</th>
-    <th>Description</th>
-    <th>Example</th>
-  </tr>
-  <tr>
-    <td>geo</td>
-    <td>A valid geographic point for which the closest address is retrieved.</td>
-    <td><tt>new Point(latitude, longitude)</tt></td>
-  </tr>
-</table>
-	
-
-#Submit
-
-## Introduction
-
-Submit allows you to add a record to Factual, or update an existing record.  To delete a record, see [Flag](https://github.com/Factual/factual-java-driver/wiki/Flag).
-
-Factual does not currently support deleting entity attributes.
-
-## Syntax
-
-Strictly speaking, our systems do an 'UPSERT' -- we determine if the entity already exists, and return the Factual ID as part of the result object.  You can determine whether the entity you submitted is new
-However, it's always a good idea to obtain the Factual ID from a Submit Result, and store it against the submitted entity. See below for specific examples.
-
-In a few cases (such as if the Factual ID you submitted has been deprecated), we may return a Factual ID different from the one you submitted.  It is good practice to check.
-
-The only difference between updating an extant record and adding a new one is the inclusion of the Factual ID.
-
-## All Top Level Submit Parameters
-
-<table>
-  <tr>
-    <th>Parameter</th>
-    <th>Description</th>
-    <th>Example</th>
-  </tr>
-  <tr>
-    <td>values</td>
-    <td>A JSON hash field of names and values to be added to a Factual table</td>
-    <td>Update a value:<p><tt>s.setValue("longitude", 100)</tt><p>Make a value blank:<p><tt>s.removeValue("longitude")</tt></td>
-  </tr>
-  <tr>
-    <td>user</td>
-    <td>An arbitrary token representing the user submitting the data.</td>
-    <td><tt>new Metadata().User("my_username")</tt></td>
-  </tr>
-  <tr>
-    <td>comment</td>
-    <td>Any english text comment that may help explain your corrections.</td>
-    <td><tt>metadata.Comment("my comment")</tt></td>
-  </tr>
-  <tr>
-    <td>reference</td>
-    <td>A reference to a URL, title, person, etc. that is the source of this data.</td>
-    <td><tt>metadata.Reference("http://...")</tt></td>
-  </tr>
-</table>
-
-## Examples
-
-<b><ex>Add data to Factual's us-sandbox table:</ex></b><br>
-```csharp
-// Entity data
-Submit values = new Submit();
-values.AddValue("name", "Starbucks");
-values.AddValue("address", "123 Testing Blvd.");
-values.AddValue("locality", "Los Angeles");
-values.AddValue("region", "CA");
-values.AddValue("postcode", "90049");
-
-// An end user id is required
-Metadata metadata = new Metadata().User("some_user_id");
-
-// Run the Submit
-var response = factual.Submit("us-sandbox", values, metadata);
-```
-
-<b><ex>Determine whether Factual considered your Submit to be a new entity:</ex></b><br>
-```csharp
-dynamic json = JsonConvert.DeserializeObject(response);
-Assert.IsTrue((bool)json.response.new_entity);
-```
-<b><ex>Correct the latitude and longitude of a specific entity in Factual's us-sandbox table:</ex></b><br>
-```csharp
-Submit submit = new Submit()
-  .AddValue("latitude", -79.431708)
-  .AddValue("longitude", 43.641605);
-factual.Submit("us-sandbox",
-               "f33527e0-a8b4-4808-a820-2686f18cb00c",
-               submit,
-               new Metadata().user("some_user_id"));
-```
-
-<b><ex>Correct the business name of a specific entity in Factual's us-sandbox table:</ex></b><br>
-```csharp
-Submit submit = new Submit()
-  .setValue("name", "The New & Improved Tyler's Austin");
-factual.Submit("us-sandbox",
-               "f33527e0-a8b4-4808-a820-2686f18cb00c",
-               submit,
-               new Metadata().user("some_user_id"));
-```
-
-<b><ex>Add a neighborhood to a specific entity in Factual's us-sandbox table:</ex></b><br>
-```csharp
-Submit submit = new Submit()
-  .AddValue("neighborhood", "Downtown");
-factual.Submit("us-sandbox",
-               "f33527e0-a8b4-4808-a820-2686f18cb00c",
-               submit,
-               new Metadata().user("some_user_id"));
-```
-
-#Clear
-
-## Introduction
-
-Clear allows you to clear one or more attributes from a Factual record.
-
-## Syntax
-
-## All Top Level Submit Parameters
-
-<table>
-  <tr>
-    <th>Parameter</th>
-    <th>Description</th>
-	<th>Required</th>
-    <th>Example</th>
-  </tr>
-  <tr>
-    <td>user</td>
-    <td>An arbitrary token representing the end user who is submitting the data.</td>
-	<td>Yes</td>
-    <td><tt>new Metadata().User("my_username")</tt></td>
-  </tr>
-  <tr>
-    <td>fields</td>
-    <td>The attribute fields to be cleared.</td>
-	<td>Yes</td>
-    <td><tt>Clear.AddField("longitude")</tt></td>
-  </tr>
-  <tr>
-    <td>comment</td>
-    <td>Any english text comment that may help explain the submit.</td>
-	<td>No</td>
-    <td><tt>Metadata.Comment("my comment")</tt></td>
-  </tr>
-  <tr>
-    <td>reference</td>
-    <td>A reference to a URL, title, person, etc. that is the source of the submitted data.</td>
-	<td>No</td>
-    <td><tt>Metadata.Reference("http://...")</tt></td>
-  </tr>
-</table>
-
-## Examples
-
-<b><ex>Clear the value of name, address, locality, and region in an existing entity:</ex></b><br>
-```csharp
-String factualId = "1d93c1ed-8cf3-4d58-94e0-05bbcd827cba";
-Clear clear = new Clear();
-clear.AddField("name");
-clear.AddField("address");
-clear.AddField("locality");
-clear.AddField("region");
-var response = Factual.Clear("us-sandbox", factualId, clear, new Metadata().User("test_driver_user"));
-```
-
-<b><ex>Overloaded: Clear the value of name, address, locality, and region in an existing entity:</ex></b><br>
-```csharp
-String factualId = "1d93c1ed-8cf3-4d58-94e0-05bbcd827cba";
-Clear clear = new Clear("name", "address", "locality", "region");
-var response = Factual.Clear("us-sandbox", factualId, clear, new Metadata().User("test_driver_user"));
-```
-
-#Boost
-You can use the Boost API to signal places/products that should show up more prominently in search results:
-
-	Factual factual = new Factual("YOUR_KEY", "YOUR_SECRET");
-	// create a full-text search
-	Query query = new Query().Search("Sushi Santa Monica");
-	// create a metadata object
-	Metadata metadata = new Metadata().User("test_driver_user");
-	// fetch query data
-	factual.Fetch("places-us", query);
-	// in the event that user "clicks" on one of the results fetched
-	factual.Boost("places-us", factualIdOfRowUserClickedOn, query, metadata);
-
-More details on the boost API can be found [here](http://developer.factual.com/api-docs/#Boost). Note that the boost API will not result in a real-time refinement of search results or a user-customized search experience. Boost simple enables longer term enhancement of overall search result quality through the Factual API.
-
-#Flag
-
-## Introduction
-
-The Flag feature provides developers and editorial teams the ability to 'flag' problematic entities in tables for Factual editorial review. Use this feature to request an entity be deleted, flag an entity as a dupe or spam, note it does not exist, or just ask the Factual editors to check it out.
-
-## Syntax
-
-Calls to Flag require an indication of the problem type, the end user who is reporting the problem, and the Factual ID of the entity being flagged.
-
-## All Top Level Flag Parameters
-
-<table>
-  <tr>
-    <th>Parameter</th>
-    <th>Description</th>
-    <th>Example</th>
-  </tr>
-  <tr>
-    <td>problem</td>
-    <td>One of: duplicate, inaccurate, inappropriate, nonexistent, spam, or other.</td>
-    <td><tt>factual.FlagDuplicate(table, factualId, metadata)</tt>
-      <p><tt>factual.FlagInaccurate(table, factualId, metadata)</tt>      
-      <p><tt>factual.FlagInappropriate(table, factualId, metadata)</tt>
-      <p><tt>factual.FlagNonExistent(table, factualId, metadata)</tt>
-      <p><tt>factual.FlagSpam(table, factualId, metadata)</tt>
-      <p><tt>factual.FlagClosed(table, factualId, metadata)</tt>
-      <p><tt>factual.FlagOther(table, factualId, metadata)</tt>
-      </td>
-  </tr>
-  <tr>
-    <td>user</td>
-    <td>An arbitrary token representing the user flagging the data.</td>
-    <td><tt>Metadata metadata = new Metadata().User("my_username")</tt></td>
-  </tr>
-  <tr>
-    <td>comment</td>
-    <td>Any english text comment that may help explain your corrections.</td>
-    <td><tt>metadata.Comment("my comment")</tt></td>
-  </tr>
-  <tr>
-    <td>reference</td>
-    <td>A reference to a URL, title, person, etc. that is the source of this data.</td>
-    <td><tt>metadata.Reference("http://www.example.com")</tt></td>
-  </tr>
-</table>
-
-
-## Examples
-
-<b><ex>Flag a row as spam:</ex></b><br>
-```csharp
-factual.FlagSpam("us-sandbox",
-                 "e16ef265-b9be-437f-b7e2-ded852e3920e",
-                 new Metadata().User("some_user_id"));
-```
-
-<b><ex>Flag a row as innacurate, and also include a comment and a reference:</ex></b><br>
-```java
-Metadata metadata = new Metadata()
-  .Comment("Recently revised by IAAC")
-  .Reference("http://www.example.com");
-factual.FlagInaccurate("us-sandbox",
-                 "e16ef265-b9be-437f-b7e2-ded852e3920e",
-                 metadata);
-```
-
-
-# Exception Handling
-
-If Factual's API indicates an error, a <tt>FactualApiException</tt> unchecked Exception will be thrown. It will contain details about the request you sent and the error that Factual returned.
-
-Here is an example of catching a <tt>FactualApiException</tt> and inspecting it:
-
-    Factual badness = new Factual("BAD_KEY", "BAD_SECRET");
-    try
-    {
-      badness.Fetch("places", new Query().Field("country").Equal(true));
-    } 
-    catch (FactualApiException ex) 
-    {
-      Console.WriteLine("Requested URL: " + ex.Url);
-      Console.WriteLine("Error Status Code: " + ex.StatusCode);
-      Console.WriteLine("Error Response Message: " + ex.Response);
-    }
-    
-# Thread Safety
-
-This driver is thread safe.
-
-# Driver Usage in VB.NET
-
-This driver may be used in a VB.NET project as follows:</br>
-	1. Add FactualDriver.dll using Package Manger Console (PM> Install-Package FactualDriver);</br>
-	2. Add 'Imports FactualDriver' statement;</br>
-	3. Create an instance of Factual object with oAuthKey and oAuthSecret.
-
-## Example
-
-	Imports FactualDriver 
-	Module Module1 
-		Sub Main() 
-			Dim oFactualDriver As New Factual("oAuthKey", "oAuthSecret") 
-			Dim result As New String(oFactualDriver.FetchRow("places", "03c26917-5d66-4de9-96bc-b13066173c65")) 
-			Console.WriteLine(result) 
-		End Sub 
-	End Module 
-
-# More Examples
-
-For more code examples:
-
-* [ASP.NET Web API integration example](https://github.com/Factual/factual-csharp-driver/wiki/ASP.NET-Web-API-with-Factual-Driver-Example)
-
-* See the integration tests in <tt>FactualDriver.Tests/FactualIntegrationTests.cs</tt>
-
-# Where to Get Help
-
-If you think you've identified a specific bug in this driver, please file an issue in the github repo. Please be as specific as you can, including:
-
-  * What you did to surface the bug
-  * What you expected to happen
-  * What actually happened
-  * Detailed stack trace and/or line numbers
-
-If you are having any other kind of issue, such as unexpected data or strange behaviour from Factual's API (or you're just not sure WHAT'S going on), please contact us through [GetSatisfaction](http://support.factual.com/factual).
-
-# Change Log
-
-  * 09-30-13 - v1.5.6 - Removed support for Monetize
-  * 10-17-13 - v1.5.7 - Add support for Exact Search
-  * 10-29-13 - v1.5.7 - Add support for Boost
-  * 11-10-13 - v1.5.8 - Update dependencies
-  * 11-10-13 - v1.5.8 - Update to .NET 4.5.1
-  * 11-16-13 - v1.6.0 - Add logic for 301 redirect
-  * 11-25-13 - v1.6.1 - Rollback to .NET 4.5
-  * 01-24-14 - v1.6.4 - Add blended sort support
-  * 02-20-14 - v1.6.5 - Update to Newtonsoft.Json 6.0.1
-  * 06-27-14 - v1.6.6 - Update to Newtonsoft.Json 6.0.3
-=======
 #### Driver Documentation
 * [Installation](https://github.com/Factual/factual-csharp-driver/wiki/Installation)
 * [Getting Started](https://github.com/Factual/factual-csharp-driver/wiki/Getting-Started)
@@ -1059,5 +47,4 @@
 
 #### API Documentation
 * [Factual REST API Documentation](http://developer.factual.com)
-* [Factual Support](http://support.factual.com)
->>>>>>> 17a64fc6
+* [Factual Support](http://support.factual.com)